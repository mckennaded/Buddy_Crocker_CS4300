--- conflicted
+++ resolved
@@ -210,7 +210,6 @@
             pass
 
     context = {
-<<<<<<< HEAD
         'recipe': recipe,
         'recipe_ingredients': recipe_ingredients,
         'total_calories': total_calories,
@@ -226,19 +225,6 @@
         'pantry_ingredient_count': pantry_ingredient_count,
         'missing_ingredient_count': missing_ingredient_count,
         'missing_ingredient_ids': json.dumps(missing_ingredient_ids),
-=======
-        "recipe": recipe,
-        "recipe_ingredients": recipe_ingredients,
-        "total_calories": total_calories,
-        "calories_per_serving": calories_per_serving,
-        "has_complete_nutrition": has_complete_nutrition,
-        "total_time": total_time,
-        "all_recipe_allergens": all_recipe_allergens,
-        "user_allergens": user_allergens,
-        "relevant_allergens": relevant_allergens,
-        "has_allergen_conflict": has_allergen_conflict,
-        "is_safe_for_user": is_safe_for_user,
->>>>>>> 2fb323ac
     }
     return render(request, "buddy_crocker/recipe_detail.html", context)
 
@@ -506,7 +492,6 @@
 @login_required
 @transaction.atomic
 def add_recipe(request):
-<<<<<<< HEAD
     if request.method == 'POST':
         # print("=== FORM DEBUG ===")
         # print("POST keys:", list(request.POST.keys())[:30])
@@ -516,10 +501,6 @@
         recipe = Recipe(author=request.user)
 
         # 2. Initialize formset WITH instance
-=======
-    """Create a new recipe with ingredients and amounts."""
-    if request.method == "POST":
->>>>>>> 2fb323ac
         form = RecipeForm(request.POST, request.FILES)
         formset = RecipeIngredientFormSet(
             request.POST,
@@ -533,29 +514,17 @@
         # print("FORMSET errors:", formset.errors)
 
         if form.is_valid() and formset.is_valid():
-<<<<<<< HEAD
-            recipe = form.save(commit=False)  
-            recipe.author = request.user
-            recipe.save()
-=======
             recipe = form.save(commit=False)
             recipe.author = request.user
             recipe.save()
 
->>>>>>> 2fb323ac
             formset.instance = recipe
             instances = formset.save(commit=False)
 
             for instance in instances:
                 instance.auto_calculate_gram_weight()
-<<<<<<< HEAD
-                instance.save()     
-            
-            # Handle deletions
-=======
                 instance.save()
 
->>>>>>> 2fb323ac
             for obj in formset.deleted_objects:
                 obj.delete()
 
@@ -563,17 +532,9 @@
                 request,
                 f'Recipe "{recipe.title}" created successfully!',
             )
-<<<<<<< HEAD
-
-            return redirect('recipe-detail', pk=recipe.pk)
-
-        else:
-            messages.error(request, 'Please correct the errors below.')
-=======
             return redirect("recipe-detail", pk=recipe.pk)
 
         messages.error(request, "Please correct the errors below.")
->>>>>>> 2fb323ac
     else:
         form = RecipeForm()
         formset = RecipeIngredientFormSet(prefix='recipe_ingredients')
@@ -959,28 +920,6 @@
         ingredient.portion_data = portion_data
         ingredient.save()
 
-<<<<<<< HEAD
-        return JsonResponse({'success': True})
-    except Exception as e:
-        return JsonResponse({'success': False, 'error': str(e)})
-
-
-@require_http_methods(["GET"])
-def get_ingredient_portions(request, pk):
-    """API to get portion data for an ingredient (from portion_data JSONField)"""
-    ingredient = get_object_or_404(Ingredient, pk=pk)
-
-    portions = []
-    if ingredient.portion_data:
-        for portion in ingredient.portion_data:
-            portions.append({
-                'amount': portion.get('amount', 1),
-                'measure_unit': portion.get('measure_unit'),
-                'gram_weight': portion.get('gram_weight'),
-            })
-
-    return JsonResponse({'portions': portions})
-=======
         return JsonResponse({"success": True})
     except Exception as exc:  # pylint: disable=broad-exception-caught
         return JsonResponse(
@@ -1639,5 +1578,20 @@
         )
 
     return redirect('shopping-list')
-    
->>>>>>> 2fb323ac
+
+
+@require_http_methods(["GET"])
+def get_ingredient_portions(request, pk):
+    """API to get portion data for an ingredient (from portion_data JSONField)"""
+    ingredient = get_object_or_404(Ingredient, pk=pk)
+
+    portions = []
+    if ingredient.portion_data:
+        for portion in ingredient.portion_data:
+            portions.append({
+                'amount': portion.get('amount', 1),
+                'measure_unit': portion.get('measure_unit'),
+                'gram_weight': portion.get('gram_weight'),
+            })
+
+    return JsonResponse({'portions': portions})