"""Forms for Buddy Crocker application."""

from django import forms
from django.contrib.auth import get_user_model
from django.contrib.auth.forms import UserCreationForm
from django.utils.translation import gettext_lazy as _
<<<<<<< HEAD
from django.apps import apps


# Dynamically get models to avoid pylint no-member false positives
Profile = apps.get_model('buddy_crocker', 'Profile')
Ingredient = apps.get_model('buddy_crocker', 'Ingredient')
Allergen = apps.get_model('buddy_crocker', 'Allergen')
Recipe = apps.get_model('buddy_crocker', 'Recipe')
=======
from .models import Recipe, Ingredient, Profile, Allergen, Pantry
>>>>>>> 652da390

User = get_user_model()


class IngredientSelectionForm(forms.Form):
    """Form for selecting pantry ingredients."""

    ingredients = forms.ModelMultipleChoiceField(
        queryset=None,  # Set dynamically in view for user's pantry ingredients
        widget=forms.CheckboxSelectMultiple,
        required=True,
        label="Select ingredients to use:"
    )

    def __str__(self):
        """Return a string representation of the form."""
        return "IngredientSelectionForm"

    def get_selected_count(self):
        """Return count of selected ingredients."""
        return len(self.cleaned_data.get('ingredients', []))


class IngredientForm(forms.ModelForm):
    """Form for creating and editing ingredients."""

    allergens = forms.ModelMultipleChoiceField(
        queryset=Allergen.objects.all(),
        required=False,
        widget=forms.CheckboxSelectMultiple,
        help_text="Select all allergens present in this ingredient"
    )
    brand = forms.CharField(
        required=False,
        initial='Generic',
        widget=forms.TextInput(
            attrs={
                'class': 'form-control',
                'placeholder': 'e.g., Jif, Skippy, Organic Valley, or leave as Generic'
            }
        ),
        help_text='Specify brand for branded products, or leave as "Generic" for whole foods'
    )

    class Meta:  # pylint: disable=too-few-public-methods
        """Meta configuration for IngredientForm."""

        model = Ingredient
        fields = ['name', 'brand', 'calories', 'allergens']
        widgets = {
            'name': forms.TextInput(
                attrs={'class': 'form-control', 'placeholder': 'Enter ingredient name'}
            ),
            'calories': forms.NumberInput(
                attrs={'class': 'form-control', 'placeholder': 'Enter calorie count'}
            ),
        }
        error_messages = {
            "name": {
                "required": _("Please enter an ingredient name."),
                "max_length": _("That name is too long."),
            },
        }

    def clean_name(self):
        """Strip and validate ingredient name."""
        name = self.cleaned_data.get('name')
        if name:
            name = name.strip()
            if not name:
                raise forms.ValidationError("Name cannot be empty or whitespace.")
        return name

    def clean_brand(self):
        """Default brand to 'Generic' if empty."""
        brand = self.cleaned_data.get('brand', '').strip()
        return brand if brand else 'Generic'

    def clean_calories(self):
        """Ensure calories field is not empty."""
        calories = self.cleaned_data.get('calories')
        if calories is None:
            raise forms.ValidationError("Calories cannot be empty")
        return calories

    def __str__(self):
        """Return string representation."""
        return f"IngredientForm({self.instance})"


class AIRecipeForm(forms.ModelForm):
    """Form for AI-generated recipe editing, including ingredient selection."""

    ingredients = forms.ModelMultipleChoiceField(
        queryset=Ingredient.objects.all(),
        widget=forms.CheckboxSelectMultiple,
        required=False
    )

    class Meta:  # pylint: disable=too-few-public-methods
        """Meta configuration for AIRecipeForm."""

        model = Recipe
        fields = ['title', 'instructions', 'ingredients']
        widgets = {
            'title': forms.TextInput(
                attrs={
                    'class': 'form-control',
                    'placeholder': 'Enter recipe title'
                }
            ),
            'instructions': forms.Textarea(
                attrs={
                    'class': 'form-control',
                    'rows': 6,
                    'placeholder': 'Enter step-by-step instructions'
                }
            ),
        }
        error_messages = {
            "title": {
                "required": _("Please enter a title for your recipe."),
                "max_length": _("That title is a bit long—try shortening it."),
            },
            "instructions": {
                "required": _("Write cooking instructions."),
            },
        }

    def __str__(self):
        """Return string representation."""
        return f"AIRecipeForm({self.instance})"

    def get_ingredient_count(self):
        """Return count of selected ingredients."""
        return self.cleaned_data.get('ingredients', []).count()


class RecipeForm(forms.ModelForm):
    """Form for creating and editing recipes."""

    ingredients = forms.ModelMultipleChoiceField(
        queryset=Ingredient.objects.all(),
        widget=forms.CheckboxSelectMultiple,
        required=False,
        help_text="Select ingredients used in this recipe"
    )

    class Meta:  # pylint: disable=too-few-public-methods
        """Meta configuration for RecipeForm."""

        model = Recipe
<<<<<<< HEAD
        fields = ['title', 'instructions']
=======
        fields = ['title', 'instructions', 'ingredients']
>>>>>>> 652da390
        widgets = {
            'title': forms.TextInput(
                attrs={
                    'class': 'form-control',
                    'placeholder': 'Enter recipe title'
                }
            ),
            'instructions': forms.Textarea(
                attrs={
                    'class': 'form-control',
                    'rows': 6,
                    'placeholder': 'Enter step-by-step instructions'
                }
            ),
        }
        error_messages = {
            "title": {
                "required": _("Please enter a title for your recipe."),
                "max_length": _("That title is a bit long."),
            },
            "instructions": {
                "required": _("Write a few steps so people can make it."),
            },
        }
        help_texts = {
            'title': 'Give your recipe a descriptive title',
            'instructions': 'Provide clear step-by-step instructions',
        }

    #Only allow users to add ingredients in their pantry to a recipe
    def __init__(self, *args, user=None, **kwargs):
        super().__init__(*args, **kwargs)

        # If a user is provided, filter ingredients to only their pantry
        if user is not None:
            try:
                user_pantry = Pantry.objects.get(user=user)
                self.fields['ingredients'].queryset = user_pantry.ingredients.all()
            except Pantry.DoesNotExist:
                # If user has no pantry, show no ingredients
                self.fields['ingredients'].queryset = Ingredient.objects.none()
        else:
            # If no user provided, show all ingredients (fallback)
            self.fields['ingredients'].queryset = Ingredient.objects.all()

    def clean_title(self):
        """Strip and validate recipe title."""
        title = self.cleaned_data.get('title')
        if title:
            title = title.strip()
            if not title:
                raise forms.ValidationError("Title cannot be empty or whitespace.")
        return title

    def clean_instructions(self):
        """Strip and validate recipe instructions."""
        instructions = self.cleaned_data.get('instructions')
        if instructions:
            instructions = instructions.strip()
            if not instructions:
                raise forms.ValidationError("Instructions cannot be empty or whitespace.")
        return instructions

    def __str__(self):
        """Return string representation."""
        return f"RecipeForm({self.instance})"


class UserForm(forms.ModelForm):
    """Form to edit user personal info."""

    class Meta:  # pylint: disable=too-few-public-methods
        """Meta configuration for UserForm."""

        model = User
        fields = ['first_name', 'last_name', 'email', 'username']

    def __str__(self):
        """Return string representation."""
        return "UserForm"

    def get_full_name(self):
        """Return user's full name."""
        return f"{self.instance.first_name} {self.instance.last_name}"


class ProfileForm(forms.ModelForm):
    """Form to edit user profile allergens."""

    allergens = forms.ModelMultipleChoiceField(
        queryset=Allergen.objects.all(),
        required=False,
        widget=forms.CheckboxSelectMultiple
    )

    class Meta:  # pylint: disable=too-few-public-methods
        """Meta configuration for ProfileForm."""

        model = Profile
        fields = ['allergens']

    def __str__(self):
        """Return string representation."""
        return "ProfileForm"

    def get_allergen_count(self):
        """Return count of selected allergens."""
        return self.cleaned_data.get('allergens', []).count()


class CustomUserCreationForm(UserCreationForm):  # pylint: disable=too-many-ancestors
    """Custom user creation form with allergen selection."""

    first_name = forms.CharField(
        required=True,
        widget=forms.TextInput(attrs={'class': 'form-control'})
    )
    last_name = forms.CharField(
        required=True,
        widget=forms.TextInput(attrs={'class': 'form-control'})
    )
    email = forms.EmailField(
        required=True,
        widget=forms.EmailInput(attrs={'class': 'form-control'})
    )
    allergens = forms.ModelMultipleChoiceField(
        queryset=Allergen.objects.all(),
        required=False,
        widget=forms.CheckboxSelectMultiple
    )

    class Meta(UserCreationForm.Meta):  # pylint: disable=too-few-public-methods
        """Meta configuration for CustomUserCreationForm."""

        model = User
        fields = [
            'username', 'first_name', 'last_name', 'email', 'password1', 'password2'
        ]

    def save(self, commit=True):
        """Save user and create/update profile with allergens."""
        user = super().save(commit=commit)
        if commit:
            profile, _created = Profile.objects.get_or_create(user=user)
            allergens = self.cleaned_data.get('allergens')
            if allergens:
                profile.allergens.set(allergens)
                profile.save()
        return user

    def __str__(self):
        """Return string representation."""
        return "CustomUserCreationForm"<|MERGE_RESOLUTION|>--- conflicted
+++ resolved
@@ -4,18 +4,7 @@
 from django.contrib.auth import get_user_model
 from django.contrib.auth.forms import UserCreationForm
 from django.utils.translation import gettext_lazy as _
-<<<<<<< HEAD
-from django.apps import apps
-
-
-# Dynamically get models to avoid pylint no-member false positives
-Profile = apps.get_model('buddy_crocker', 'Profile')
-Ingredient = apps.get_model('buddy_crocker', 'Ingredient')
-Allergen = apps.get_model('buddy_crocker', 'Allergen')
-Recipe = apps.get_model('buddy_crocker', 'Recipe')
-=======
-from .models import Recipe, Ingredient, Profile, Allergen, Pantry
->>>>>>> 652da390
+from .models import Recipe, Ingredient, Profile, Allergen
 
 User = get_user_model()
 
@@ -168,11 +157,7 @@
         """Meta configuration for RecipeForm."""
 
         model = Recipe
-<<<<<<< HEAD
-        fields = ['title', 'instructions']
-=======
-        fields = ['title', 'instructions', 'ingredients']
->>>>>>> 652da390
+        fields = ['title', 'instructions']   #, 'ingredients']
         widgets = {
             'title': forms.TextInput(
                 attrs={
