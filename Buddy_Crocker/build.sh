--- conflicted
+++ resolved
@@ -7,8 +7,5 @@
 
 python manage.py migrate
 
-<<<<<<< HEAD
 python manage.py ensure_superuser
-=======
-python manage.py seed_allergens # Creates database entries for basic allergens
->>>>>>> b953a17d
+python manage.py seed_allergens # Creates database entries for basic allergens