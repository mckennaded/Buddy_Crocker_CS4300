"""
URL configuration for Buddy Crocker app.

Defines URL patterns that map URLs to view functions.
"""
from django.contrib import admin
from django.urls import path, include
from django.contrib.auth import views as auth_views
from . import views
from .views import CustomLoginView
from .views import custom_logout


urlpatterns = [
    # Home page
    path('', views.index, name='index'),

    #User Auth URLs    
    path('register/', views.register, name='register'),
    path('login/', CustomLoginView.as_view(), name='login'),
    path('logout/', custom_logout, name='logout'),
    path('accounts/', include('django.contrib.auth.urls')),

    # Profile URLs
    path('profile/<int:pk>/', views.profileDetail, name='profile-detail'),

    # Recipe URLs
    path('recipe-search/', views.recipeSearch, name='recipe-search'),
    path('recipe/<int:pk>/', views.recipeDetail, name='recipe-detail'),
    path('add-recipe/', views.addRecipe, name='add-recipe'),
<<<<<<< HEAD
    path("ingredient/add/", views.addIngredient, name="add-ingredient"),

=======
    
    #path("add-ingredients/", views.add_ingredients_view, name="add-ingredients"),
>>>>>>> abc738dc
    
    # Ingredient and Allergen URLs
    path('ingredient/<int:pk>/', views.ingredientDetail, name='ingredient-detail'),
    path('add-ingredient/', views.addIngredient, name='add-ingredient'),
    path('allergen/<int:pk>/', views.allergenDetail, name='allergen-detail'),
    
    # User-specific URLs
    path('pantry/', views.pantry, name='pantry'),   

    # AJAX endpoints
    path('api/search-ingredients/', views.search_usda_ingredients, name='search-usda-ingredients'),

    # Admin access URLs
    path("admin/", admin.site.urls),

<<<<<<< HEAD
    # Built-in Django authentication URLs
    path("accounts/", include("django.contrib.auth.urls")),
   
]
=======
    # Error preview routes (accept extra path segments)
    path("404/", views.preview_404, name="preview-404"),
    path("404/<path:any>", views.preview_404, name="preview-404-any"),
    path("404/<path:any>/", views.preview_404, name="preview-404-any-slash"),

    # exact
    path("500/", views.preview_500, name="preview-500"),
    path("500/<path:any>", views.preview_500, name="preview-500-any"),
    path("500/<path:any>/", views.preview_500, name="preview-500-any-slash")
    
]

handler404 = "Buddy_Crocker.views.page_not_found_view"
handler500 = "Buddy_Crocker.views.server_error_view"


>>>>>>> abc738dc
<|MERGE_RESOLUTION|>--- conflicted
+++ resolved
@@ -28,13 +28,8 @@
     path('recipe-search/', views.recipeSearch, name='recipe-search'),
     path('recipe/<int:pk>/', views.recipeDetail, name='recipe-detail'),
     path('add-recipe/', views.addRecipe, name='add-recipe'),
-<<<<<<< HEAD
     path("ingredient/add/", views.addIngredient, name="add-ingredient"),
 
-=======
-    
-    #path("add-ingredients/", views.add_ingredients_view, name="add-ingredients"),
->>>>>>> abc738dc
     
     # Ingredient and Allergen URLs
     path('ingredient/<int:pk>/', views.ingredientDetail, name='ingredient-detail'),
@@ -50,12 +45,10 @@
     # Admin access URLs
     path("admin/", admin.site.urls),
 
-<<<<<<< HEAD
     # Built-in Django authentication URLs
     path("accounts/", include("django.contrib.auth.urls")),
    
-]
-=======
+
     # Error preview routes (accept extra path segments)
     path("404/", views.preview_404, name="preview-404"),
     path("404/<path:any>", views.preview_404, name="preview-404-any"),
@@ -71,5 +64,3 @@
 handler404 = "Buddy_Crocker.views.page_not_found_view"
 handler500 = "Buddy_Crocker.views.server_error_view"
 
-
->>>>>>> abc738dc
