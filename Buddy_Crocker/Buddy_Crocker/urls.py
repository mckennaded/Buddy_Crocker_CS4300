"""
URL configuration for Buddy Crocker app.

Defines URL patterns that map URLs to view functions.
"""
from django.contrib import admin
<<<<<<< HEAD
from django.urls import path
=======
from django.urls import path, include
>>>>>>> d8bb1356
from django.contrib.auth import views as auth_views
from . import views
from .views import CustomLoginView
from .views import custom_logout


urlpatterns = [
    # Home page
    path('', views.index, name='index'),

    #User Auth URLs
    path('', views.index, name='index'),
<<<<<<< HEAD
    path('register/', views.register, name='register'),
    path('login/', auth_views.LoginView.as_view(template_name='registration/login.html'), name='login'),
    path('logout/', auth_views.LogoutView.as_view(next_page='login'), name='logout'),
=======
    path('profile/<int:pk>/', views.profileDetail, name='profile_detail'),
    path('register/', views.register, name='register'),
    path('login/', CustomLoginView.as_view(), name='login'),
    path('logout/', custom_logout, name='logout'),
    path('accounts/', include('django.contrib.auth.urls')),


>>>>>>> d8bb1356
    
    # Recipe URLs
    path('recipe-search/', views.recipeSearch, name='recipe-search'),
    path('recipe/<int:pk>/', views.recipeDetail, name='recipe-detail'),
    path('add-recipe/', views.addRecipe, name='add-recipe'),
    #path("add-ingredients/", views.add_ingredients_view, name="add-ingredients"),
    
    # Ingredient and Allergen URLs
    path('ingredient/<int:pk>/', views.ingredientDetail, name='ingredient-detail'),
    path('add-ingredient/', views.addIngredient, name='add-ingredient'),
    path('allergen/<int:pk>/', views.allergenDetail, name='allergen-detail'),
    
    # User-specific URLs
    path('pantry/', views.pantry, name='pantry'),
    path('profile/<int:pk>/', views.profileDetail, name='profile-detail'),

    # Admin access URLs
    path("admin/", admin.site.urls),
]<|MERGE_RESOLUTION|>--- conflicted
+++ resolved
@@ -4,11 +4,8 @@
 Defines URL patterns that map URLs to view functions.
 """
 from django.contrib import admin
-<<<<<<< HEAD
-from django.urls import path
-=======
 from django.urls import path, include
->>>>>>> d8bb1356
+
 from django.contrib.auth import views as auth_views
 from . import views
 from .views import CustomLoginView
@@ -21,19 +18,13 @@
 
     #User Auth URLs
     path('', views.index, name='index'),
-<<<<<<< HEAD
-    path('register/', views.register, name='register'),
-    path('login/', auth_views.LoginView.as_view(template_name='registration/login.html'), name='login'),
-    path('logout/', auth_views.LogoutView.as_view(next_page='login'), name='logout'),
-=======
+
     path('profile/<int:pk>/', views.profileDetail, name='profile_detail'),
     path('register/', views.register, name='register'),
     path('login/', CustomLoginView.as_view(), name='login'),
     path('logout/', custom_logout, name='logout'),
     path('accounts/', include('django.contrib.auth.urls')),
 
-
->>>>>>> d8bb1356
     
     # Recipe URLs
     path('recipe-search/', views.recipeSearch, name='recipe-search'),
