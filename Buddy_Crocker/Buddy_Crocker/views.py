--- conflicted
+++ resolved
@@ -9,27 +9,8 @@
 from django.contrib.auth.models import User
 from django.db.models import Q
 from .models import Allergen, Ingredient, Recipe, Pantry, Profile
-<<<<<<< HEAD
-from .forms import RecipeForm
 from .forms import RecipeForm, IngredientForm
 
-# --- anywhere below your other views, e.g., after addRecipe() ---
-def add_ingredients_view(request):
-    """
-    Create a new Ingredient.
-    Public view (make it @login_required if you want to restrict).
-    """
-    if request.method == "POST":
-        form = IngredientForm(request.POST)
-        if form.is_valid():
-            form.save()
-            return redirect("recipe-search")
-    else:
-        form = IngredientForm()
-    return render(request, "Buddy_Crocker/add_ingredients.html", {"form": form})
-=======
-from .forms import RecipeForm, IngredientForm
->>>>>>> dccd332d
 
 
 def index(request):
