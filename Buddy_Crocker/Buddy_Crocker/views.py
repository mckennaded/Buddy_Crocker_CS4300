--- conflicted
+++ resolved
@@ -1,71 +1,22 @@
-"""Views for Buddy Crocker meal planning and recipe management app."""
-# Standard library
-import os
-import sys
-import json
-
-<<<<<<< HEAD
-# Django
-from django.contrib import messages
-from django.contrib.auth import logout, login as auth_login
-=======
+"""
+Views for Buddy Crocker meal planning and recipe management app.
+
 This module defines all view functions for handling HTTP requests
 and rendering templates.
 """
-"""
-Views for Buddy Crocker meal planning and recipe management app.
-"""
-
-# Standard library
-import os
-import sys
-import json
-
-# Django
-from django.http import JsonResponse
-from django.contrib import messages
-from django.contrib.auth import logout
-from django.contrib.auth import login as auth_login
->>>>>>> abc738dc
+from django.shortcuts import render, get_object_or_404, redirect
 from django.contrib.auth.decorators import login_required
 from django.contrib.auth.forms import UserCreationForm
 from django.contrib.auth.models import User
 from django.contrib.auth.views import LoginView
-<<<<<<< HEAD
-from django.db import IntegrityError, transaction
-from django.db.models import Q
-from django.http import JsonResponse, HttpResponse
-from django.shortcuts import get_object_or_404, redirect, render
+from django.http import JsonResponse
 from django.urls import reverse
-from django.views.decorators.csrf import csrf_exempt
-from django.views.decorators.http import require_POST, require_http_methods
-
-# Local
-from .forms import (
-    CustomUserCreationForm,
-    IngredientForm,
-    ProfileForm,
-    RecipeForm,
-    UserForm,
-)
-from .models import Allergen, Ingredient, Pantry, Profile, Recipe
-from services import usda_api  # keep absolute import since services/ is at project root
-=======
-from django.db import IntegrityError
-from django.http import HttpResponse
-from django.shortcuts import get_object_or_404, redirect, render
-from django.urls import reverse
-from django.utils.http import urlencode
+from .forms import CustomUserCreationForm
 from django.views.decorators.csrf import csrf_exempt
 from django.views.decorators.http import require_POST, require_http_methods
 from services import usda_api
-
-
-# Project imports
-from .forms import CustomUserCreationForm, IngredientForm, ProfileForm, RecipeForm, UserForm
-from .models import Allergen, Ingredient, Pantry, Profile, Recipe
->>>>>>> abc738dc
-
+import sys
+import os
 
 @require_POST
 @login_required
@@ -428,18 +379,12 @@
 
 @login_required
 def addIngredient(request):
-<<<<<<< HEAD
-    # go back to add-recipe by default
-    next_url = request.GET.get("next") or reverse("add-recipe")
-
-    if request.method == "POST":
-=======
     """
     Create a new ingredient.
+
     Login required view.
     """
     if request.method == 'POST':
->>>>>>> abc738dc
         form = IngredientForm(request.POST)
         if form.is_valid():
 
@@ -482,67 +427,39 @@
                     pantry_obj.ingredients.add(ingredient)
             
             return redirect('ingredient-detail', pk=ingredient.pk)
-<<<<<<< HEAD
-
     else:
         form = IngredientForm()
-=======
-        messages.error(request, "Please fix the errors below before submitting.")
-    else:        
-        form = IngredientForm()
-
-    return render(request, 'Buddy_Crocker/add-ingredient.html', {'form': form})
->>>>>>> abc738dc
-
-    return render(request, "Buddy_Crocker/add_ingredient.html", {"form": form, "next": next_url})
-#==============================================================================
-
-
-#==============================================================================
+    
+    context = {
+        'form': form,
+    }
+    return render(request, 'Buddy_Crocker/add-ingredient.html', context)
+
 @login_required
 def addRecipe(request):
     if request.method == "POST":
         form = RecipeForm(request.POST)
         if form.is_valid():
             title = (form.cleaned_data.get("title") or "").strip()
-<<<<<<< HEAD
-            if Recipe.objects.filter(author=request.user, title__iexact=title).exists():
-                form.add_error("title", "You already have a recipe with this title.")
-            else:
-                recipe = form.save(commit=False)
-                recipe.author = request.user
-                try:
-                    with transaction.atomic():
-                        recipe.save()   # no form.save_m2m()
-                    return redirect("recipe-detail", pk=recipe.pk)
-                except IntegrityError:
-                    form.add_error(None, "Database error while saving recipe.")
-=======
+
             # 1) Prevent duplicate title for this author (case-insensitive)
             if Recipe.objects.filter(author=request.user, title__iexact=title).exists():
                 form.add_error("title", "You already have a recipe with this title. Choose a different title.")
-                messages.error(request, "Please correct the errors below.")
                 return render(request, "Buddy_Crocker/add_recipe.html", {"form": form})
+
             # 2) Save safely (guard against race-condition IntegrityError)
             recipe = form.save(commit=False)
             recipe.author = request.user
-            recipe.title = title  # ← save the stripped title
             try:
                 recipe.save()
                 form.save_m2m()
-                messages.success(request, "Recipe added successfully!")
                 return redirect("recipe-detail", pk=recipe.pk)
             except IntegrityError:
-                form.add_error(
-                    "title", 
-                    "You already have a recipe with this title. Choose a different title."
-                    )
-                messages.error(request, "There was a problem saving your recipe. Please try again.")
+                form.add_error("title", "You already have a recipe with this title. Choose a different title.")
                 return render(request, "Buddy_Crocker/add_recipe.html", {"form": form})
         else:
-            # form errors (e.g., missing fields) will render below before sumbitting")
-            messages.error(request,"Please fix the errors below")
->>>>>>> abc738dc
+            # form errors (e.g., missing fields) will render below
+            pass
     else:
         form = RecipeForm()
     return render(request, "Buddy_Crocker/add_recipe.html", {"form": form})
