"""
Forms for Buddy Crocker meal planning and recipe management app.

This module defines forms for user input and data validation.
"""
from django import forms
from .models import Recipe, Ingredient


class IngredientForm(forms.ModelForm):
<<<<<<< HEAD
    class Meta:
        model = Ingredient
        fields = ["name"]  # add more if your Ingredient model has more fields, like 'calories'



=======
    """
    Form for creating and editing ingredients

    Allows users to input ingredient name, calorie count, and alergy triggers. 
    """

    class Meta:
        model = Ingredient
        fields = ['name', 'calories', 'allergens']
        widgets = {
            'name': forms.TextInput(attrs={
                'class': 'form-control',
                'placeholder': 'Enter ingredient name'
            }),
            'calories': forms.NumberInput(attrs={
                'class': 'form-control',
                'placeholder': 'Enter the calorie count'
            }),
            'allergens': forms.TextInput(attrs={
                'class': 'form-control',
                'placeholder': 'Enter the allergens'
            })
        }
    
    def clean_name(self):
        """Validate that name is not empty and strip whitespace."""
        name = self.cleaned_data.get('name')
        if name:
            name = name.strip()
            if not name:
                raise forms.ValidationError("Name cannot be empty or just whitespace.")
        return name
    
    def clean_calories(self):
        """Validate that calories are not empty"""
        calories = self.cleaned_data.get('calories')
        if not calories:
            raise forms.ValidationError("Calories cannot be empty")
        return calories

    def clean_allergens(self):
        """Validate that allergens are not empty and strip whitespace."""
        allergens = self.cleaned_data.get('allergens')
        if allergens:
            allergens = allergens.strip()
            if not allergens:
                raise forms.ValidationError("Allergens cannot be empty or just whitespace.")
        return allergens
    
>>>>>>> dccd332d
class RecipeForm(forms.ModelForm):
    """
    Form for creating and editing recipes.
    
    Allows users to input recipe title, instructions, and select ingredients.
    """
    
    ingredients = forms.ModelMultipleChoiceField(
        queryset=Ingredient.objects.all(),
        widget=forms.CheckboxSelectMultiple,
        required=False,
        help_text="Select ingredients used in this recipe"
    )
    
    class Meta:
        model = Recipe
        fields = ['title', 'instructions']   #, 'ingredients']
        widgets = {
            'title': forms.TextInput(attrs={
                'class': 'form-control',
                'placeholder': 'Enter recipe title'
            }),
            'instructions': forms.Textarea(attrs={
                'class': 'form-control',
                'rows': 6,
                'placeholder': 'Enter step-by-step instructions'
            }),
        }
        help_texts = {
            'title': 'Give your recipe a descriptive title',
            'instructions': 'Provide clear, step-by-step cooking instructions',
        }
    
    def clean_title(self):
        """Validate that title is not empty and strip whitespace."""
        title = self.cleaned_data.get('title')
        if title:
            title = title.strip()
            if not title:
                raise forms.ValidationError("Title cannot be empty or just whitespace.")
        return title
    
    def clean_instructions(self):
        """Validate that instructions are not empty and strip whitespace."""
        instructions = self.cleaned_data.get('instructions')
        if instructions:
            instructions = instructions.strip()
            if not instructions:
                raise forms.ValidationError("Instructions cannot be empty or just whitespace.")
        return instructions

<|MERGE_RESOLUTION|>--- conflicted
+++ resolved
@@ -8,14 +8,13 @@
 
 
 class IngredientForm(forms.ModelForm):
-<<<<<<< HEAD
     class Meta:
         model = Ingredient
         fields = ["name"]  # add more if your Ingredient model has more fields, like 'calories'
 
 
 
-=======
+class IngredientForm(forms.ModelForm):
     """
     Form for creating and editing ingredients
 
@@ -65,7 +64,6 @@
                 raise forms.ValidationError("Allergens cannot be empty or just whitespace.")
         return allergens
     
->>>>>>> dccd332d
 class RecipeForm(forms.ModelForm):
     """
     Form for creating and editing recipes.
