"""
Forms for Buddy Crocker meal planning and recipe management app.

This module defines forms for user input and data validation.
"""
from django import forms
from .models import Recipe, Ingredient, Profile, Allergen
from django.contrib.auth.models import User
from django.contrib.auth.forms import UserCreationForm
from django.utils.translation import gettext_lazy as _

class IngredientForm(forms.ModelForm):
    """
    Form for creating and editing ingredients

    Allows users to input ingredient name, brand, calorie count, and allergen selections.
    """

    class Meta:
        model = Ingredient
        fields = ["name", "calories"]
        widgets = {
            "name": forms.TextInput(attrs={"placeholder": "e.g. Ground Beef"}),
        }

    allergens = forms.ModelMultipleChoiceField(
        queryset=Allergen.objects.all(),
        required=False,
        widget=forms.CheckboxSelectMultiple,
        help_text="Select all allergens present in this ingredient"
    )
    
    brand = forms.CharField(
        required=False,
        initial='Generic',
        widget=forms.TextInput(attrs={
            'class': 'form-control',
            'placeholder': 'e.g., Jif, Skippy, Organic Valley, or leave as Generic'
        }),
        help_text='Specify brand for branded products, or leave as "Generic" for whole foods'
    )

    class Meta:
        model = Ingredient
        fields = ['name', 'brand', 'calories', 'allergens']
        widgets = {
            'name': forms.TextInput(attrs={
                'class': 'form-control',
                'placeholder': 'Enter ingredient name'
            }),
            'calories': forms.NumberInput(attrs={
                'class': 'form-control',
                'placeholder': 'Enter the calorie count'
            }),

        }
<<<<<<< HEAD
    # class Meta:
    #     model = Ingredient
    #     fields = ['name', 'calories', 'allergens']
    #     widgets = {
    #         'name': forms.TextInput(attrs={
    #             'class': 'form-control',
    #             'placeholder': 'Enter ingredient name'
    #         }),
    #         'calories': forms.NumberInput(attrs={
    #             'class': 'form-control',
    #             'placeholder': 'Enter the calorie count'
    #         }),
    #         'allergens': forms.TextInput(attrs={
    #             'class': 'form-control',
    #             'placeholder': 'Enter the allergens'
    #         })
    #     }
=======
        error_messages = {
            "name": {
                "required": _("Please enter an ingredient name."),
                "max_length": _("That name is too long."),
            },
        }
>>>>>>> abc738dc
    
    def clean_name(self):
        """Validate that name is not empty and strip whitespace."""
        name = self.cleaned_data.get('name')
        if name:
            name = name.strip()
            if not name:
                raise forms.ValidationError("Name cannot be empty or just whitespace.")
        return name
    
    def clean_brand(self):
        """Validate and normalize brand field."""
        brand = self.cleaned_data.get('brand', '').strip()
        if not brand:
            brand = 'Generic'
        return brand
    
    def clean_calories(self):
        """Validate that calories are not empty"""
        calories = self.cleaned_data.get('calories')
        if not calories:
            raise forms.ValidationError("Calories cannot be empty")
        return calories

    


class RecipeForm(forms.ModelForm):
    ingredients = forms.CharField(
        label="Ingredients",
        widget=forms.Textarea(attrs={
            "rows": 4,
            "placeholder": "List ingredients, one per line or comma-separated",
            "class": "form-control",
        }),
        required=False,
        help_text="Example: Ground beef, Onion, Cumin, Beans",
    )

    class Meta:
        model = Recipe
        fields = ["title", "ingredients", "instructions"]
        widgets = {
            "title": forms.TextInput(attrs={
                "class": "form-control",
                "placeholder": "Enter recipe title",
            }),
            "instructions": forms.Textarea(attrs={
                "class": "form-control",
                "rows": 6,
                "placeholder": "Enter step-by-step instructions",
            }),
        }
<<<<<<< HEAD

=======
        error_messages = {
            "title": {
                "required": _("Please enter a title for your recipe."),
                "max_length": _("That title is a bit long—try shortening it."),
            },
            "instructions": {
                "required": _("Write a few steps so people can make it."),
            },
        }
        help_texts = {
            'title': 'Give your recipe a descriptive title',
            'instructions': 'Provide clear, step-by-step cooking instructions',
        }
    
>>>>>>> abc738dc
    def clean_title(self):
        """Validate that title is not empty and strip whitespace."""
        title = self.cleaned_data.get('title', '').strip()
        if not title:
            raise forms.ValidationError("Title cannot be empty or just whitespace.")
        return title

    def clean_instructions(self):
        """Validate that instructions are not empty and strip whitespace."""
        instructions = self.cleaned_data.get('instructions', '').strip()
        if not instructions:
            raise forms.ValidationError("Instructions cannot be empty or just whitespace.")
        return instructions
    


class UserForm(forms.ModelForm):
    class Meta:
        model = User
        fields = ['first_name', 'last_name', 'email', 'username']

class ProfileForm(forms.ModelForm):
    allergens = forms.ModelMultipleChoiceField(
        queryset=Allergen.objects.all(),
        required=False,
        widget=forms.CheckboxSelectMultiple
    )
    class Meta:
        model = Profile
        fields = ['allergens']



class CustomUserCreationForm(UserCreationForm):
    first_name = forms.CharField(required=True, widget=forms.TextInput(attrs={'class':'form-control'}))
    last_name = forms.CharField(required=True, widget=forms.TextInput(attrs={'class':'form-control'}))
    email = forms.EmailField(required=True, widget=forms.EmailInput(attrs={'class':'form-control'}))
    allergens = forms.ModelMultipleChoiceField(
        queryset=Allergen.objects.all(),
        required=False,
        widget=forms.CheckboxSelectMultiple
    )

    class Meta(UserCreationForm.Meta):
        model = User
        fields = ['username', 'first_name', 'last_name', 'email', 'password1', 'password2']

    def save(self, commit=True):
        user = super().save(commit=commit)
        if commit:
            profile, created = Profile.objects.get_or_create(user=user)
            allergens = self.cleaned_data.get('allergens')
            if allergens:
                profile.allergens.set(allergens)
                profile.save()
        return user
<|MERGE_RESOLUTION|>--- conflicted
+++ resolved
@@ -9,86 +9,56 @@
 from django.contrib.auth.forms import UserCreationForm
 from django.utils.translation import gettext_lazy as _
 
+from django import forms
+from django.utils.translation import gettext_lazy as _
+from .models import Ingredient, Allergen
+
 class IngredientForm(forms.ModelForm):
-    """
-    Form for creating and editing ingredients
-
-    Allows users to input ingredient name, brand, calorie count, and allergen selections.
-    """
-
-    class Meta:
-        model = Ingredient
-        fields = ["name", "calories"]
-        widgets = {
-            "name": forms.TextInput(attrs={"placeholder": "e.g. Ground Beef"}),
-        }
-
+    # M2M allergens with checkboxes
     allergens = forms.ModelMultipleChoiceField(
         queryset=Allergen.objects.all(),
         required=False,
         widget=forms.CheckboxSelectMultiple,
-        help_text="Select all allergens present in this ingredient"
+        help_text=_("Select all allergens present in this ingredient"),
     )
-    
+
+    # Brand (only if your model has it)
     brand = forms.CharField(
         required=False,
-        initial='Generic',
+        initial="Generic",
         widget=forms.TextInput(attrs={
-            'class': 'form-control',
-            'placeholder': 'e.g., Jif, Skippy, Organic Valley, or leave as Generic'
+            "class": "form-control",
+            "placeholder": 'e.g., Jif, Skippy, Organic Valley, or leave as "Generic"',
         }),
-        help_text='Specify brand for branded products, or leave as "Generic" for whole foods'
+        help_text=_('Specify brand, or leave as "Generic" for whole foods'),
     )
 
     class Meta:
         model = Ingredient
-        fields = ['name', 'brand', 'calories', 'allergens']
+        fields = ["name", "brand", "calories", "allergens"]  # include "brand" only if it exists on the model
         widgets = {
-            'name': forms.TextInput(attrs={
-                'class': 'form-control',
-                'placeholder': 'Enter ingredient name'
+            "name": forms.TextInput(attrs={
+                "class": "form-control",
+                "placeholder": "Enter ingredient name",
             }),
-            'calories': forms.NumberInput(attrs={
-                'class': 'form-control',
-                'placeholder': 'Enter the calorie count'
+            "calories": forms.NumberInput(attrs={
+                "class": "form-control",
+                "placeholder": "Enter the calorie count",
             }),
-
         }
-<<<<<<< HEAD
-    # class Meta:
-    #     model = Ingredient
-    #     fields = ['name', 'calories', 'allergens']
-    #     widgets = {
-    #         'name': forms.TextInput(attrs={
-    #             'class': 'form-control',
-    #             'placeholder': 'Enter ingredient name'
-    #         }),
-    #         'calories': forms.NumberInput(attrs={
-    #             'class': 'form-control',
-    #             'placeholder': 'Enter the calorie count'
-    #         }),
-    #         'allergens': forms.TextInput(attrs={
-    #             'class': 'form-control',
-    #             'placeholder': 'Enter the allergens'
-    #         })
-    #     }
-=======
         error_messages = {
             "name": {
                 "required": _("Please enter an ingredient name."),
                 "max_length": _("That name is too long."),
             },
         }
->>>>>>> abc738dc
-    
+
     def clean_name(self):
-        """Validate that name is not empty and strip whitespace."""
-        name = self.cleaned_data.get('name')
-        if name:
-            name = name.strip()
-            if not name:
-                raise forms.ValidationError("Name cannot be empty or just whitespace.")
+        name = (self.cleaned_data.get("name") or "").strip()
+        if not name:
+            raise forms.ValidationError(_("Please enter an ingredient name."))
         return name
+
     
     def clean_brand(self):
         """Validate and normalize brand field."""
@@ -133,9 +103,6 @@
                 "placeholder": "Enter step-by-step instructions",
             }),
         }
-<<<<<<< HEAD
-
-=======
         error_messages = {
             "title": {
                 "required": _("Please enter a title for your recipe."),
@@ -149,8 +116,7 @@
             'title': 'Give your recipe a descriptive title',
             'instructions': 'Provide clear, step-by-step cooking instructions',
         }
-    
->>>>>>> abc738dc
+
     def clean_title(self):
         """Validate that title is not empty and strip whitespace."""
         title = self.cleaned_data.get('title', '').strip()
